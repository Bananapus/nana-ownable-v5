// SPDX-License-Identifier: MIT
// Juicebox variation on OpenZeppelin Ownable
pragma solidity ^0.8.23;

import {JBPermissioned} from "@bananapus/core/src/abstract/JBPermissioned.sol";
import {IJBPermissions} from "@bananapus/core/src/interfaces/IJBPermissions.sol";
import {IJBProjects} from "@bananapus/core/src/interfaces/IJBProjects.sol";
import {Context} from "@openzeppelin/contracts/utils/Context.sol";

import {IJBOwnable} from "./interfaces/IJBOwnable.sol";
import {JBOwner} from "./struct/JBOwner.sol";

/// @notice An abstract base for `JBOwnable`, which restricts functions so they can only be called by a Juicebox
/// project's owner or a specific owner address. The owner can give access permission to other addresses with
/// `JBPermissions`.
abstract contract JBOwnableOverrides is Context, JBPermissioned, IJBOwnable {
    //*********************************************************************//
    // --------------------------- custom errors --------------------------//
    //*********************************************************************//b

    error JBOwnableOverrides_InvalidNewOwner();

    //*********************************************************************//
    // ---------------- public immutable stored properties --------------- //
    //*********************************************************************//

    /// @notice Mints ERC-721s that represent project ownership and transfers.
    IJBProjects public immutable override PROJECTS;

    //*********************************************************************//
    // --------------------- public stored properties -------------------- //
    //*********************************************************************//

    /// @notice This contract's owner information.
    JBOwner public override jbOwner;

    //*********************************************************************//
    // -------------------------- constructor ---------------------------- //
    //*********************************************************************//

<<<<<<< HEAD
    /// @dev To restrict access to a Juicebox project's owner, pass that project's ID as the `initialProjectIdOwner` and
    /// the zero address as the `initialOwner`.
    /// To restrict access to a specific address, pass that address as the `initialOwner` and `0` as the
    /// `initialProjectIdOwner`.
    /// @dev The owner can give owner access to other addresses through the `permissions` contract.
    /// @param projects Mints ERC-721s that represent project ownership and transfers.
    /// @param permissions A contract storing permissions.
    /// @param initialOwner The owner if the `intialProjectIdOwner` is 0 (until ownership is transferred).
    /// @param initialProjectIdOwner The ID of the Juicebox project whose owner is this contract's owner (until
    /// ownership is transferred).
=======
    /// @param permissions The `IJBPermissions` to use for managing permissions.
    /// @param projects The `IJBProjects` to use for tracking project ownership.
    /// @param initialOwner The initial owner of the contract.
    /// @param initialProjectIdOwner The initial project id that owns this contract.
>>>>>>> 1e4357be
    constructor(
        IJBPermissions permissions,
        IJBProjects projects,
        address initialOwner,
        uint88 initialProjectIdOwner
    )
        JBPermissioned(permissions)
    {
        PROJECTS = projects;

        // We force the inheriting contract to set an owner, as there is a low chance someone will use `JBOwnable` to
        // create an unowned contract.
        // It's more likely both were accidentally set to `0`. If you really want an unowned contract, set the owner to
        // an address and call `renounceOwnership()` in the constructor body.
        if (initialProjectIdOwner == 0 && initialOwner == address(0)) {
            revert JBOwnableOverrides_InvalidNewOwner();
        }

        _transferOwnership(initialOwner, initialProjectIdOwner);
    }

    //*********************************************************************//
    // -------------------------- public views --------------------------- //
    //*********************************************************************//

<<<<<<< HEAD
    /// @notice Returns the owner's address based on this contract's `JBOwner`.
=======
    /// @notice Returns the owner's address based on this contract's `JBOwner` owner information.
    /// @return owner The owner's address.
>>>>>>> 1e4357be
    function owner() public view virtual returns (address) {
        JBOwner memory ownerInfo = jbOwner;

        if (ownerInfo.projectId == 0) {
            return ownerInfo.owner;
        }

        return PROJECTS.ownerOf(ownerInfo.projectId);
    }

<<<<<<< HEAD
    /// @notice Gives up ownership of this contract, making it impossible to call `onlyOwner` and `_checkOwner`
    /// functions.
    /// @notice This can only be called by the current owner.
    function renounceOwnership() public virtual {
=======
    //*********************************************************************//
    // -------------------------- internal views ------------------------- //
    //*********************************************************************//

    /// @notice Reverts if the sender is not the owner.
    function _checkOwner() internal view virtual {
        JBOwner memory ownerInfo = jbOwner;

        _requirePermissionFrom({
            account: ownerInfo.projectId == 0 ? ownerInfo.owner : PROJECTS.ownerOf(ownerInfo.projectId),
            projectId: ownerInfo.projectId,
            permissionId: ownerInfo.permissionId
        });
    }

    //*********************************************************************//
    // ---------------------- public transactions ------------------------ //
    //*********************************************************************//

    /// @notice Gives up ownership of this contract, making it impossible to call `onlyOwner`/`_checkOwner` functions.
    /// Can only be called by the current owner.
    function renounceOwnership() public virtual override {
>>>>>>> 1e4357be
        _checkOwner();
        _transferOwnership(address(0), 0);
    }

<<<<<<< HEAD
    /// @notice Transfers ownership of this contract to a new address (the `newOwner`). Can only be called by the
    /// current owner.
    /// @notice This can only be called by the current owner.
    /// @param newOwner The address to transfer ownership to.
    function transferOwnership(address newOwner) public virtual {
=======
    /// @notice Sets the permission ID which, when granted from the owner, allows other addresses to perform operations
    /// on their behalf.
    /// @param permissionId The ID of the permission to use for `onlyOwner`.
    function setPermissionId(uint8 permissionId) public virtual override {
        _checkOwner();
        _setPermissionId(permissionId);
    }

    /// @notice Transfers ownership of this contract to a new account (the `newOwner`). Can only be called by the
    /// current owner.
    /// @param newOwner The address that should receive ownership of this contract.
    function transferOwnership(address newOwner) public virtual override {
>>>>>>> 1e4357be
        _checkOwner();
        if (newOwner == address(0)) {
            revert JBOwnableOverrides_InvalidNewOwner();
        }

        _transferOwnership(newOwner, 0);
    }

    /// @notice Transfer ownership of this contract to a new Juicebox project.
    /// @notice This can only be called by the current owner.
    /// @dev The `projectId` must fit within a `uint88`.
<<<<<<< HEAD
    /// @param projectId The ID of the project to transfer ownership to.
    function transferOwnershipToProject(uint256 projectId) public virtual {
=======
    /// @param projectId The ID of the project that should receive ownership of this contract.
    function transferOwnershipToProject(uint256 projectId) public virtual override {
>>>>>>> 1e4357be
        _checkOwner();
        if (projectId == 0 || projectId > type(uint88).max) {
            revert JBOwnableOverrides_InvalidNewOwner();
        }

        _transferOwnership(address(0), uint88(projectId));
    }

<<<<<<< HEAD
    /// @notice Sets the permission ID the owner can use to give other addresses owner access.
    /// @notice This can only be called by the current owner.
    /// @param permissionId The permission ID to use for `onlyOwner`.
    function setPermissionId(uint8 permissionId) public virtual {
        _checkOwner();
        _setPermissionId(permissionId);
    }

=======
>>>>>>> 1e4357be
    //*********************************************************************//
    // ------------------------ internal functions ----------------------- //
    //*********************************************************************//

<<<<<<< HEAD
    /// @notice Sets the permission ID the owner can use to give other addresses owner access.
=======
    /// @notice Either `newOwner` or `newProjectId` is non-zero or both are zero. But they can never both be non-zero.
    /// @dev This function exists because some contracts will try to deploy contracts for a project before
    function _emitTransferEvent(address previousOwner, address newOwner, uint88 newProjectId) internal virtual;

    /// @notice Sets the permission ID which, when granted from the owner, allows other addresses to perform operations
    /// on their behalf.
>>>>>>> 1e4357be
    /// @dev Internal function without access restriction.
    /// @param permissionId The permission ID to use for `onlyOwner`.
    function _setPermissionId(uint8 permissionId) internal virtual {
        jbOwner.permissionId = permissionId;
        emit PermissionIdChanged({newId: permissionId, caller: msg.sender});
    }

    /// @notice Helper to allow for drop-in replacement of OpenZeppelin `Ownable`.
    /// @param newOwner The address that should receive ownership of this contract.
    function _transferOwnership(address newOwner) internal virtual {
        _transferOwnership(newOwner, 0);
    }

    /// @notice Transfers this contract's ownership to an address (`newOwner`) OR a Juicebox project (`projectId`).
    /// @dev Updates this contract's `JBOwner` owner information and resets the `JBOwner.permissionId`.
    /// @dev If both `newOwner` and `projectId` are set, this will revert.
    /// @dev Internal function without access restriction.
    /// @param newOwner The address that should become this contract's owner.
    /// @param projectId The ID of the project whose owner should become this contract's owner.
    function _transferOwnership(address newOwner, uint88 projectId) internal virtual {
        // Can't set both a new owner and a new project ID.
        if (projectId != 0 && newOwner != address(0)) {
            revert JBOwnableOverrides_InvalidNewOwner();
        }

        // Load the owner information from storage.
        JBOwner memory ownerInfo = jbOwner;

        // Get the address of the old owner.
        address oldOwner = ownerInfo.projectId == 0 ? ownerInfo.owner : PROJECTS.ownerOf(ownerInfo.projectId);

        // Update the stored owner information to the new owner and reset the `permissionId`.
        // This is to prevent permissions clashes for the new user/owner.
        jbOwner = JBOwner({owner: newOwner, projectId: projectId, permissionId: 0});
        // Emit a transfer event with the new owner's address.
        _emitTransferEvent(oldOwner, newOwner, projectId);
    }
<<<<<<< HEAD

    //*********************************************************************//
    // -------------------------- internal views ------------------------- //
    //*********************************************************************//

    /// @notice Reverts if the sender is not the owner.
    function _checkOwner() internal view virtual {
        JBOwner memory ownerInfo = jbOwner;

        _requirePermissionFrom({
            account: ownerInfo.projectId == 0 ? ownerInfo.owner : PROJECTS.ownerOf(ownerInfo.projectId),
            projectId: ownerInfo.projectId,
            permissionId: ownerInfo.permissionId
        });
    }

    function _emitTransferEvent(address previousOwner, address newOwner, uint88 newProjectId) internal virtual;
=======
>>>>>>> 1e4357be
}<|MERGE_RESOLUTION|>--- conflicted
+++ resolved
@@ -38,7 +38,6 @@
     // -------------------------- constructor ---------------------------- //
     //*********************************************************************//
 
-<<<<<<< HEAD
     /// @dev To restrict access to a Juicebox project's owner, pass that project's ID as the `initialProjectIdOwner` and
     /// the zero address as the `initialOwner`.
     /// To restrict access to a specific address, pass that address as the `initialOwner` and `0` as the
@@ -49,12 +48,6 @@
     /// @param initialOwner The owner if the `intialProjectIdOwner` is 0 (until ownership is transferred).
     /// @param initialProjectIdOwner The ID of the Juicebox project whose owner is this contract's owner (until
     /// ownership is transferred).
-=======
-    /// @param permissions The `IJBPermissions` to use for managing permissions.
-    /// @param projects The `IJBProjects` to use for tracking project ownership.
-    /// @param initialOwner The initial owner of the contract.
-    /// @param initialProjectIdOwner The initial project id that owns this contract.
->>>>>>> 1e4357be
     constructor(
         IJBPermissions permissions,
         IJBProjects projects,
@@ -80,12 +73,7 @@
     // -------------------------- public views --------------------------- //
     //*********************************************************************//
 
-<<<<<<< HEAD
     /// @notice Returns the owner's address based on this contract's `JBOwner`.
-=======
-    /// @notice Returns the owner's address based on this contract's `JBOwner` owner information.
-    /// @return owner The owner's address.
->>>>>>> 1e4357be
     function owner() public view virtual returns (address) {
         JBOwner memory ownerInfo = jbOwner;
 
@@ -96,12 +84,6 @@
         return PROJECTS.ownerOf(ownerInfo.projectId);
     }
 
-<<<<<<< HEAD
-    /// @notice Gives up ownership of this contract, making it impossible to call `onlyOwner` and `_checkOwner`
-    /// functions.
-    /// @notice This can only be called by the current owner.
-    function renounceOwnership() public virtual {
-=======
     //*********************************************************************//
     // -------------------------- internal views ------------------------- //
     //*********************************************************************//
@@ -117,89 +99,9 @@
         });
     }
 
-    //*********************************************************************//
-    // ---------------------- public transactions ------------------------ //
-    //*********************************************************************//
-
-    /// @notice Gives up ownership of this contract, making it impossible to call `onlyOwner`/`_checkOwner` functions.
-    /// Can only be called by the current owner.
-    function renounceOwnership() public virtual override {
->>>>>>> 1e4357be
-        _checkOwner();
-        _transferOwnership(address(0), 0);
-    }
-
-<<<<<<< HEAD
-    /// @notice Transfers ownership of this contract to a new address (the `newOwner`). Can only be called by the
-    /// current owner.
-    /// @notice This can only be called by the current owner.
-    /// @param newOwner The address to transfer ownership to.
-    function transferOwnership(address newOwner) public virtual {
-=======
-    /// @notice Sets the permission ID which, when granted from the owner, allows other addresses to perform operations
-    /// on their behalf.
-    /// @param permissionId The ID of the permission to use for `onlyOwner`.
-    function setPermissionId(uint8 permissionId) public virtual override {
-        _checkOwner();
-        _setPermissionId(permissionId);
-    }
-
-    /// @notice Transfers ownership of this contract to a new account (the `newOwner`). Can only be called by the
-    /// current owner.
-    /// @param newOwner The address that should receive ownership of this contract.
-    function transferOwnership(address newOwner) public virtual override {
->>>>>>> 1e4357be
-        _checkOwner();
-        if (newOwner == address(0)) {
-            revert JBOwnableOverrides_InvalidNewOwner();
-        }
-
-        _transferOwnership(newOwner, 0);
-    }
-
-    /// @notice Transfer ownership of this contract to a new Juicebox project.
-    /// @notice This can only be called by the current owner.
-    /// @dev The `projectId` must fit within a `uint88`.
-<<<<<<< HEAD
-    /// @param projectId The ID of the project to transfer ownership to.
-    function transferOwnershipToProject(uint256 projectId) public virtual {
-=======
-    /// @param projectId The ID of the project that should receive ownership of this contract.
-    function transferOwnershipToProject(uint256 projectId) public virtual override {
->>>>>>> 1e4357be
-        _checkOwner();
-        if (projectId == 0 || projectId > type(uint88).max) {
-            revert JBOwnableOverrides_InvalidNewOwner();
-        }
-
-        _transferOwnership(address(0), uint88(projectId));
-    }
-
-<<<<<<< HEAD
-    /// @notice Sets the permission ID the owner can use to give other addresses owner access.
-    /// @notice This can only be called by the current owner.
-    /// @param permissionId The permission ID to use for `onlyOwner`.
-    function setPermissionId(uint8 permissionId) public virtual {
-        _checkOwner();
-        _setPermissionId(permissionId);
-    }
-
-=======
->>>>>>> 1e4357be
-    //*********************************************************************//
-    // ------------------------ internal functions ----------------------- //
-    //*********************************************************************//
-
-<<<<<<< HEAD
-    /// @notice Sets the permission ID the owner can use to give other addresses owner access.
-=======
-    /// @notice Either `newOwner` or `newProjectId` is non-zero or both are zero. But they can never both be non-zero.
-    /// @dev This function exists because some contracts will try to deploy contracts for a project before
     function _emitTransferEvent(address previousOwner, address newOwner, uint88 newProjectId) internal virtual;
 
-    /// @notice Sets the permission ID which, when granted from the owner, allows other addresses to perform operations
-    /// on their behalf.
->>>>>>> 1e4357be
+    /// @notice Sets the permission ID the owner can use to give other addresses owner access.
     /// @dev Internal function without access restriction.
     /// @param permissionId The permission ID to use for `onlyOwner`.
     function _setPermissionId(uint8 permissionId) internal virtual {
@@ -224,37 +126,14 @@
         if (projectId != 0 && newOwner != address(0)) {
             revert JBOwnableOverrides_InvalidNewOwner();
         }
-
         // Load the owner information from storage.
         JBOwner memory ownerInfo = jbOwner;
-
         // Get the address of the old owner.
         address oldOwner = ownerInfo.projectId == 0 ? ownerInfo.owner : PROJECTS.ownerOf(ownerInfo.projectId);
-
         // Update the stored owner information to the new owner and reset the `permissionId`.
         // This is to prevent permissions clashes for the new user/owner.
         jbOwner = JBOwner({owner: newOwner, projectId: projectId, permissionId: 0});
         // Emit a transfer event with the new owner's address.
         _emitTransferEvent(oldOwner, newOwner, projectId);
     }
-<<<<<<< HEAD
-
-    //*********************************************************************//
-    // -------------------------- internal views ------------------------- //
-    //*********************************************************************//
-
-    /// @notice Reverts if the sender is not the owner.
-    function _checkOwner() internal view virtual {
-        JBOwner memory ownerInfo = jbOwner;
-
-        _requirePermissionFrom({
-            account: ownerInfo.projectId == 0 ? ownerInfo.owner : PROJECTS.ownerOf(ownerInfo.projectId),
-            projectId: ownerInfo.projectId,
-            permissionId: ownerInfo.permissionId
-        });
-    }
-
-    function _emitTransferEvent(address previousOwner, address newOwner, uint88 newProjectId) internal virtual;
-=======
->>>>>>> 1e4357be
 }